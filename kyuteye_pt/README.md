--- conflicted
+++ resolved
@@ -1,10 +1,6 @@
 # MoshiVis - PyTorch
 See the [top-level README.md][main_repo] for more information on MoshiVis. 
-<<<<<<< HEAD
-This is the PyTorch implementation for MoshiVis based on Moshi
-=======
-This is the PyTorch implementation for MoshiVis based on Moshi.
->>>>>>> 56b6c7af
+This is the PyTorch implementation for MoshiVis.
 
 ## License
 
